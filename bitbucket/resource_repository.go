--- conflicted
+++ resolved
@@ -3,13 +3,9 @@
 import (
 	"fmt"
 	"log"
-<<<<<<< HEAD
+	"net/http"
+	"strings"
 	"regexp"
-=======
-	"net/http"
-
->>>>>>> 94a68ecd
-	"strings"
 	"time"
 
 
