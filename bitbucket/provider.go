package bitbucket

import (
	"net/http"

	"github.com/hashicorp/terraform/helper/schema"
	"github.com/hashicorp/terraform/terraform"
)

func Provider() terraform.ResourceProvider {
	return &schema.Provider{
		Schema: map[string]*schema.Schema{
			"username": {
				Required:    true,
				Type:        schema.TypeString,
				DefaultFunc: schema.EnvDefaultFunc("BITBUCKET_USERNAME", nil),
			},
			"password": {
				Type:        schema.TypeString,
				Required:    true,
				DefaultFunc: schema.EnvDefaultFunc("BITBUCKET_PASSWORD", nil),
			},
		},
		ConfigureFunc: providerConfigure,
		ResourcesMap: map[string]*schema.Resource{
<<<<<<< HEAD
			"bitbucket_hook":               resourceHook(),
			"bitbucket_default_reviewers":  resourceDefaultReviewers(),
			"bitbucket_repository":         resourceRepository(),
			"bitbucket_branch_restriction": resourceBranchRestriction(),
=======
			"bitbucket_hook":                resourceHook(),
			"bitbucket_default_reviewers":   resourceDefaultReviewers(),
			"bitbucket_repository":          resourceRepository(),
			"bitbucket_repository_variable": resourceRepositoryVariable(),
>>>>>>> 0d43559e
		},
	}
}

func providerConfigure(d *schema.ResourceData) (interface{}, error) {
	client := &BitbucketClient{
		Username:   d.Get("username").(string),
		Password:   d.Get("password").(string),
		HTTPClient: &http.Client{},
	}

	return client, nil
}<|MERGE_RESOLUTION|>--- conflicted
+++ resolved
@@ -23,17 +23,11 @@
 		},
 		ConfigureFunc: providerConfigure,
 		ResourcesMap: map[string]*schema.Resource{
-<<<<<<< HEAD
-			"bitbucket_hook":               resourceHook(),
-			"bitbucket_default_reviewers":  resourceDefaultReviewers(),
-			"bitbucket_repository":         resourceRepository(),
-			"bitbucket_branch_restriction": resourceBranchRestriction(),
-=======
 			"bitbucket_hook":                resourceHook(),
 			"bitbucket_default_reviewers":   resourceDefaultReviewers(),
 			"bitbucket_repository":          resourceRepository(),
 			"bitbucket_repository_variable": resourceRepositoryVariable(),
->>>>>>> 0d43559e
+			"bitbucket_branch_restriction": resourceBranchRestriction(),
 		},
 	}
 }
